--- conflicted
+++ resolved
@@ -7,13 +7,8 @@
   {
     keys: {},
     host: 'api4.jscrambler.com',
-<<<<<<< HEAD
-    port: 443,
     jscramblerVersion: 'stable',
     werror: true
-=======
-    jscramblerVersion: 'stable'
->>>>>>> 661fde18
   },
   []
 );
