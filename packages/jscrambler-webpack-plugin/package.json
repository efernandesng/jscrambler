{
  "name": "jscrambler-webpack-plugin",
  "version": "5.2.0",
  "description": "A webpack plugin to protect your generated bundle using Jscrambler",
  "main": "lib/index.js",
  "scripts": {
    "prepare": "npm run build",
    "build": "babel src --out-dir lib"
  },
  "repository": {
    "type": "git",
    "url": "https://github.com/jscrambler/jscrambler.git"
  },
  "keywords": [
    "jscrambler",
    "javascript",
    "webpack"
  ],
  "author": "Jscrambler <support@jscrambler.com>",
  "license": "MIT",
  "bugs": {
    "url": "https://github.com/jscrambler/jscrambler/issues"
  },
  "homepage": "https://github.com/jscrambler/jscrambler",
  "dependencies": {
<<<<<<< HEAD
    "jscrambler": "^1.3.7",
    "webpack-sources": "^1.1.0"
=======
    "jscrambler": "^5.2.0"
>>>>>>> 81b974ca
  },
  "devDependencies": {
    "babel-cli": "^6.24.1",
    "babel-preset-env": "^1.4.0"
  }
}<|MERGE_RESOLUTION|>--- conflicted
+++ resolved
@@ -23,12 +23,8 @@
   },
   "homepage": "https://github.com/jscrambler/jscrambler",
   "dependencies": {
-<<<<<<< HEAD
-    "jscrambler": "^1.3.7",
+    "jscrambler": "^5.2.0",
     "webpack-sources": "^1.1.0"
-=======
-    "jscrambler": "^5.2.0"
->>>>>>> 81b974ca
   },
   "devDependencies": {
     "babel-cli": "^6.24.1",
