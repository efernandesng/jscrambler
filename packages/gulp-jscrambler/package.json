--- conflicted
+++ resolved
@@ -31,12 +31,7 @@
     "mocha": "^1.21.5"
   },
   "dependencies": {
-<<<<<<< HEAD
-    "event-stream": "^3.1.5",
     "jscrambler": "^5.2.11",
-=======
-    "jscrambler": "^5.2.8",
->>>>>>> e43b3dec
     "lodash.defaults": "^4.0.1",
     "plugin-error": "^1.0.1",
     "through2": "^2.0.3",
